*.log
compile_commands.json
.vscode/
codeql-db/
build/
docs/doxygen/
tests/plt*
tests/chk*
tests/*.csv
<<<<<<< HEAD
=======
tests/plt*
>>>>>>> c485d8f0
sims/
.clangd
__pycache__
*.code-workspace
*.sarif

*.aux
*.dbl
*.bbl
*.blg
*.dep
*.fdb_latexmk
*.fls
*.synctex.gz

*.mp4
*.pdf
.DS_Store
.cache

# Acme output files
+Errors

# image files
*.png

# Documentation build directory
docs/api/
docs/doxyoutput/
_build/

# Kokkos build files
KokkosCore_config.h
KokkosCore_config.tmp

# Emacs history files
*~

# Prerequisites
*.d

# Compiled Object files
*.slo
*.lo
*.o
*.obj

# Precompiled Headers
*.gch
*.pch

# Compiled Dynamic libraries
*.so
*.dylib
*.dll

# Fortran module files
*.mod
*.smod

# Compiled Static libraries
*.lai
*.la
*.a
*.lib

# Executables
*.exe
*.out
*.app<|MERGE_RESOLUTION|>--- conflicted
+++ resolved
@@ -7,10 +7,7 @@
 tests/plt*
 tests/chk*
 tests/*.csv
-<<<<<<< HEAD
-=======
 tests/plt*
->>>>>>> c485d8f0
 sims/
 .clangd
 __pycache__
