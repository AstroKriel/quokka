--- conflicted
+++ resolved
@@ -71,7 +71,6 @@
 template <> struct HydroSystem_Traits<ShockProblem> {
 	static constexpr double gamma = gamma_gas;
 	static constexpr bool reconstruct_eint = true;
-<<<<<<< HEAD
 };
 
 template <> struct Physics_Traits<ShockProblem> {
@@ -82,9 +81,6 @@
   static constexpr bool is_metalicity_enabled = false;
   
   static constexpr int numPassiveScalars = 0; // number of passive scalars
-=======
-	static constexpr int nscalars = 0;       // number of passive scalars
->>>>>>> d62c19ca
 };
 
 template <>
@@ -211,15 +207,6 @@
 				x1Momentum = rho1 * v1;
 			}
 
-<<<<<<< HEAD
-			state(i, j, k, RadSystem<ShockProblem>::radEnergy_index) = radEnergy;
-			state(i, j, k, RadSystem<ShockProblem>::x1RadFlux_index) = x1RadFlux;
-			state(i, j, k, RadSystem<ShockProblem>::x2RadFlux_index) = 0;
-			state(i, j, k, RadSystem<ShockProblem>::x3RadFlux_index) = 0;
-      
-			state(i, j, k, RadSystem<ShockProblem>::gasEnergy_index) = energy;
-=======
->>>>>>> d62c19ca
 			state(i, j, k, RadSystem<ShockProblem>::gasDensity_index) = density;
       state(i, j, k, RadSystem<ShockProblem>::gasInternalEnergy_index) = 0.;
 			state(i, j, k, RadSystem<ShockProblem>::x1GasMomentum_index) = x1Momentum;
