//==============================================================================
// TwoMomentRad - a radiation transport library for patch-based AMR codes
// Copyright 2020 Benjamin Wibking.
// Released under the MIT license. See LICENSE file included in the GitHub repo.
//==============================================================================
/// \file test_radhydro_shock.cpp
/// \brief Defines a test problem for a radiative shock.
///

#include <cmath>

#include "AMReX_BLassert.H"
#include "AMReX_ParallelDescriptor.H"
#include "RadhydroSimulation.hpp"
#include "fextract.hpp"
#include "hydro_system.hpp"
#include "test_radhydro_shock.hpp"

struct ShockProblem {
}; // dummy type to allow compile-type polymorphism via template specialization

constexpr double a_rad = 1.0e-4;  // equal to P_0 in dimensionless units
constexpr double sigma_a = 1.0e6; // absorption cross section
constexpr double Mach0 = 3.0;

constexpr double c_s0 = 1.0;             // adiabatic sound speed
constexpr double c = 1732.0508075688772; // std::sqrt(3.0*sigma_a) * c_s0; //
                                         // dimensionless speed of light
constexpr double k_B =
    (c_s0 * c_s0); // required to make temperature and sound speed consistent

const double kappa = sigma_a * (c_s0 / c); // opacity [cm^-1]
constexpr double gamma_gas = (5. / 3.);
constexpr double mu =
    gamma_gas; // mean molecular weight (required s.t. c_s0 == 1)
constexpr double c_v = k_B / (mu * (gamma_gas - 1.0)); // specific heat

constexpr double T0 = 1.0;
constexpr double rho0 = 1.0;
constexpr double v0 = (Mach0 * c_s0);

constexpr double T1 = 3.661912665809719;
constexpr double rho1 = 3.0021676971081166;
constexpr double v1 = (Mach0 * c_s0) * (rho0 / rho1);

constexpr double chat = 10.0 * (v0 + c_s0); // reduced speed of light

constexpr double Erad0 = a_rad * (T0 * T0 * T0 * T0);
constexpr double Egas0 = rho0 * c_v * T0;
constexpr double Erad1 = a_rad * (T1 * T1 * T1 * T1);
constexpr double Egas1 = rho1 * c_v * T1;

constexpr double shock_position = 0.0130; // 0.0132; // cm
                                          // (shock position drifts to the right
                                          // slightly during the simulation, so
// we initialize slightly to the left...)

template <> struct RadSystem_Traits<ShockProblem> {
  static constexpr double c_light = c;
  static constexpr double c_hat = chat;
  static constexpr double radiation_constant = a_rad;
  static constexpr double mean_molecular_mass = mu;
  static constexpr double boltzmann_constant = k_B;
  static constexpr double gamma = gamma_gas;
  static constexpr double Erad_floor = 0.;
  static constexpr bool compute_v_over_c_terms = true;
};

template <> struct HydroSystem_Traits<ShockProblem> {
  static constexpr double gamma = gamma_gas;
  static constexpr bool reconstruct_eint = true;
<<<<<<< HEAD
};

template <> struct Physics_Traits<ShockProblem> {
  static constexpr bool is_hydro_enabled = true;
  static constexpr bool is_radiation_enabled = true;
  static constexpr bool is_mhd_enabled = false;
  static constexpr bool is_primordial_chem_enabled = false;
  static constexpr bool is_metalicity_enabled = false;
  
  static constexpr int numPassiveScalars = 0; // number of passive scalars
=======
  static constexpr int nscalars = 1; // number of passive scalars
>>>>>>> e7c6e606
};

template <>
AMREX_GPU_HOST_DEVICE AMREX_FORCE_INLINE auto
RadSystem<ShockProblem>::ComputePlanckOpacity(const double rho,
                                              const double /*Tgas*/) -> double {
  return (kappa / rho);
}

template <>
AMREX_GPU_HOST_DEVICE AMREX_FORCE_INLINE auto
RadSystem<ShockProblem>::ComputeRosselandOpacity(const double rho,
                                                 const double /*Tgas*/)
    -> double {
  return (kappa / rho);
}

template <>
AMREX_GPU_HOST_DEVICE AMREX_FORCE_INLINE auto
RadSystem<ShockProblem>::ComputeEddingtonFactor(double /*f*/) -> double {
  return (1. / 3.); // Eddington approximation
}

template <>
AMREX_GPU_DEVICE AMREX_FORCE_INLINE void
AMRSimulation<ShockProblem>::setCustomBoundaryConditions(
    const amrex::IntVect &iv, amrex::Array4<amrex::Real> const &consVar,
    int /*dcomp*/, int /*numcomp*/, amrex::GeometryData const &geom,
    const amrex::Real /*time*/, const amrex::BCRec *bcr, int /*bcomp*/,
    int /*orig_comp*/) {
  if (!((bcr->lo(0) == amrex::BCType::ext_dir) ||
        (bcr->hi(0) == amrex::BCType::ext_dir))) {
    return;
  }

#if (AMREX_SPACEDIM == 1)
  auto i = iv.toArray()[0];
  int j = 0;
  int k = 0;
#endif
#if (AMREX_SPACEDIM == 2)
  auto [i, j] = iv.toArray();
  int k = 0;
#endif
#if (AMREX_SPACEDIM == 3)
  auto [i, j, k] = iv.toArray();
#endif

  amrex::Box const &box = geom.Domain();
  amrex::GpuArray<int, 3> lo = box.loVect3d();
  amrex::GpuArray<int, 3> hi = box.hiVect3d();

  for (int scalar_index = 0; scalar_index < HydroSystem<ShockProblem>::nscalars_; scalar_index++) {
    consVar(i, j, k, HydroSystem<ShockProblem>::scalar0_index + scalar_index) = 0;
  }

  if (i < lo[0]) {
    const double xmom_L =
        consVar(lo[0], j, k, RadSystem<ShockProblem>::x1GasMomentum_index);
    const double Egas_L = Egas0 + 0.5 * rho0 * (v0 * v0);
    const double px_L = (xmom_L < (rho0 * v0)) ? xmom_L : (rho0 * v0);

    // x1 left side boundary -- constant
    consVar(i, j, k, RadSystem<ShockProblem>::gasDensity_index) = rho0;
    consVar(i, j, k, RadSystem<ShockProblem>::gasInternalEnergy_index) = 0.;
    consVar(i, j, k, RadSystem<ShockProblem>::x1GasMomentum_index) =
        px_L; // xmom_L;
    consVar(i, j, k, RadSystem<ShockProblem>::x2GasMomentum_index) = 0.;
    consVar(i, j, k, RadSystem<ShockProblem>::x3GasMomentum_index) = 0.;
    consVar(i, j, k, RadSystem<ShockProblem>::gasEnergy_index) = Egas_L;
    consVar(i, j, k, RadSystem<ShockProblem>::gasInternalEnergy_index) =
        Egas_L - (px_L * px_L) / (2 * rho0);
    consVar(i, j, k, RadSystem<ShockProblem>::radEnergy_index) = Erad0;
    consVar(i, j, k, RadSystem<ShockProblem>::x1RadFlux_index) = 0;
    consVar(i, j, k, RadSystem<ShockProblem>::x2RadFlux_index) = 0;
    consVar(i, j, k, RadSystem<ShockProblem>::x3RadFlux_index) = 0;
  } else if (i >= hi[0]) {
    const double xmom_R =
        consVar(hi[0], j, k, RadSystem<ShockProblem>::x1GasMomentum_index);
    const double Egas_R = Egas1 + 0.5 * rho1 * (v1 * v1);
    const double px_R = (xmom_R > (rho1 * v1)) ? xmom_R : (rho1 * v1);

    // x1 right-side boundary -- constant
    consVar(i, j, k, RadSystem<ShockProblem>::gasDensity_index) = rho1;
    consVar(i, j, k, RadSystem<ShockProblem>::gasInternalEnergy_index) = 0.;
    consVar(i, j, k, RadSystem<ShockProblem>::x1GasMomentum_index) =
        px_R; // xmom_R;
    consVar(i, j, k, RadSystem<ShockProblem>::x2GasMomentum_index) = 0.;
    consVar(i, j, k, RadSystem<ShockProblem>::x3GasMomentum_index) = 0.;
    consVar(i, j, k, RadSystem<ShockProblem>::gasEnergy_index) = Egas_R;
    consVar(i, j, k, RadSystem<ShockProblem>::gasInternalEnergy_index) =
        Egas_R - (px_R * px_R) / (2 * rho1);
    consVar(i, j, k, RadSystem<ShockProblem>::radEnergy_index) = Erad1;
    consVar(i, j, k, RadSystem<ShockProblem>::x1RadFlux_index) = 0;
    consVar(i, j, k, RadSystem<ShockProblem>::x2RadFlux_index) = 0;
    consVar(i, j, k, RadSystem<ShockProblem>::x3RadFlux_index) = 0;
  }
}

template <>
void RadhydroSimulation<ShockProblem>::setInitialConditionsAtLevel(int lev) {
  amrex::GpuArray<amrex::Real, AMREX_SPACEDIM> dx = geom[lev].CellSizeArray();
  amrex::GpuArray<amrex::Real, AMREX_SPACEDIM> prob_lo =
      geom[lev].ProbLoArray();

  for (amrex::MFIter iter(state_new_[lev]); iter.isValid(); ++iter) {
    const amrex::Box &indexRange = iter.validbox(); // excludes ghost zones
    auto const &state = state_new_[lev].array(iter);

    amrex::ParallelFor(indexRange, [=] AMREX_GPU_DEVICE(int i, int j, int k) {
      amrex::Real const x = prob_lo[0] + (i + amrex::Real(0.5)) * dx[0];

      amrex::Real radEnergy = NAN;
      amrex::Real x1RadFlux = NAN;
      amrex::Real energy = NAN;
      amrex::Real density = NAN;
      amrex::Real x1Momentum = NAN;

      if (x < shock_position) {
        radEnergy = Erad0;
        x1RadFlux = 0.0;
        energy = Egas0 + 0.5 * rho0 * (v0 * v0);
        density = rho0;
        x1Momentum = rho0 * v0;
      } else {
        radEnergy = Erad1;
        x1RadFlux = 0.0;
        energy = Egas1 + 0.5 * rho1 * (v1 * v1);
        density = rho1;
        x1Momentum = rho1 * v1;
      }

      // hydro variables
      state(i, j, k, RadSystem<ShockProblem>::gasDensity_index) = density;
      state(i, j, k, RadSystem<ShockProblem>::x1GasMomentum_index) = x1Momentum;
      state(i, j, k, RadSystem<ShockProblem>::x2GasMomentum_index) = 0;
      state(i, j, k, RadSystem<ShockProblem>::x3GasMomentum_index) = 0;
      state(i, j, k, RadSystem<ShockProblem>::gasEnergy_index) = energy;
      state(i, j, k, RadSystem<ShockProblem>::gasInternalEnergy_index) =
          energy - (x1Momentum * x1Momentum) / (2 * density);
      // passive scalars
      for (int scalar_index = 0; scalar_index < HydroSystem<ShockProblem>::nscalars_; scalar_index++) {
        state(i, j, k, HydroSystem<ShockProblem>::scalar0_index + scalar_index) = 0;
      }
      // radiation variables
      state(i, j, k, RadSystem<ShockProblem>::radEnergy_index) = radEnergy;
      state(i, j, k, RadSystem<ShockProblem>::x1RadFlux_index) = x1RadFlux;
      state(i, j, k, RadSystem<ShockProblem>::x2RadFlux_index) = 0;
      state(i, j, k, RadSystem<ShockProblem>::x3RadFlux_index) = 0;
    });
  }

  // set flag
  areInitialConditionsDefined_ = true;
}

auto problem_main() -> int {
  // Problem parameters
  const int max_timesteps = 2e4;
  const double CFL_number = 0.4;
  const double Lx =
      0.01578396467532876; // 9.112876254180604 * (c/c_s0) / sigma_a;
  // const int nx = 512;

  // const double initial_dtau = 1.0e-3;		// initial timestep
  // [dimensionless]
  const double max_dtau = 1.0e-3; // maximum timestep [dimensionless]
  const double max_tau =
      3.0 * (Lx / v0); // 3 shock crossing times [dimensionless]

  // const double initial_dt = initial_dtau / c_s0;
  const double max_dt = max_dtau / c_s0;
  const double max_time = max_tau / c_s0;

  constexpr int nvars = RadSystem<ShockProblem>::nvar_;
  amrex::Vector<amrex::BCRec> boundaryConditions(nvars);
  for (int n = 0; n < nvars; ++n) {
    boundaryConditions[n].setLo(0, amrex::BCType::ext_dir); // custom x1
    boundaryConditions[n].setHi(0, amrex::BCType::ext_dir); // custom x1
    for (int i = 1; i < AMREX_SPACEDIM; ++i) { // x2- and x3- directions
      boundaryConditions[n].setLo(i, amrex::BCType::int_dir); // periodic
      boundaryConditions[n].setHi(i, amrex::BCType::int_dir);
    }
  }

  // Problem initialization
  RadhydroSimulation<ShockProblem> sim(boundaryConditions);
  
  sim.cflNumber_ = CFL_number;
  sim.radiationCflNumber_ = CFL_number;
  sim.maxTimesteps_ = max_timesteps;
  // sim.initDt_ = initial_dt;
  sim.maxDt_ = max_dt;
  sim.stopTime_ = max_time;
  sim.plotfileInterval_ = -1;

  // run
  sim.setInitialConditions();
  sim.evolve();

  // read output variables
  auto [position, values] = fextract(sim.state_new_[0], sim.Geom(0), 0, 0.0);
  int nx = static_cast<int>(position.size());
  int status = 0;

  if (amrex::ParallelDescriptor::IOProcessor()) {
    std::vector<double> xs(nx);
    std::vector<double> Trad(nx);
    std::vector<double> Tgas(nx);
    std::vector<double> Erad(nx);
    std::vector<double> Egas(nx);
    std::vector<double> gasDensity(nx);
    std::vector<double> gasVelocity(nx);

    for (int i = 0; i < nx; ++i) {
      const double x = Lx * ((i + 0.5) / static_cast<double>(nx));
      xs.at(i) = x; // cm

      const double Erad_t =
          values.at(RadSystem<ShockProblem>::radEnergy_index).at(i);
      Erad.at(i) = Erad_t / a_rad;                         // scaled
      Trad.at(i) = std::pow(Erad_t / a_rad, 1. / 4.) / T0; // dimensionless

      const double Etot_t =
          values.at(RadSystem<ShockProblem>::gasEnergy_index).at(i);
      const double rho =
          values.at(RadSystem<ShockProblem>::gasDensity_index).at(i);
      const double x1GasMom =
          values.at(RadSystem<ShockProblem>::x1GasMomentum_index).at(i);
      const double Ekin = (x1GasMom * x1GasMom) / (2.0 * rho);

      const double Egas_t = (Etot_t - Ekin);
      Egas.at(i) = Egas_t;
      Tgas.at(i) = RadSystem<ShockProblem>::ComputeTgasFromEgas(rho, Egas_t) /
                   T0; // dimensionless

      gasDensity.at(i) = rho;
      gasVelocity.at(i) = x1GasMom / rho;
    }

    // read in exact solution
    std::vector<double> xs_exact;
    std::vector<double> Trad_exact;
    std::vector<double> Tmat_exact;
    std::vector<double> Frad_over_c_exact;

    std::string filename = "../extern/LowrieEdwards/shock.txt";
    std::ifstream fstream(filename, std::ios::in);
    AMREX_ALWAYS_ASSERT(fstream.is_open());
    std::string header;
    std::getline(fstream, header);

    for (std::string line; std::getline(fstream, line);) {
      std::istringstream iss(line);
      std::vector<double> values;

      for (double value = NAN; iss >> value;) {
        values.push_back(value);
      }
      auto x_val = values.at(0);
      auto Tmat_val = values.at(3);
      auto Trad_val = values.at(4);
      auto Frad_over_c_val = values.at(5);

      if ((x_val > 0.0) && (x_val < Lx)) {
        xs_exact.push_back(x_val);
        Tmat_exact.push_back(Tmat_val);
        Trad_exact.push_back(Trad_val);
        Frad_over_c_exact.push_back(Frad_over_c_val);
      }
    }

    // compute error norm
    std::vector<double> Trad_interp(xs_exact.size());
    amrex::Print() << "xs min/max = " << xs[0] << ", " << xs[xs.size() - 1]
                   << std::endl;
    amrex::Print() << "xs_exact min/max = " << xs_exact[0] << ", "
                   << xs_exact[xs_exact.size() - 1] << std::endl;

    interpolate_arrays(xs_exact.data(), Trad_interp.data(),
                       static_cast<int>(xs_exact.size()), xs.data(),
                       Trad.data(), static_cast<int>(xs.size()));

    double err_norm = 0.;
    double sol_norm = 0.;
    for (int i = 0; i < xs_exact.size(); ++i) {
      err_norm += std::abs(Trad_interp[i] - Trad_exact[i]);
      sol_norm += std::abs(Trad_exact[i]);
    }

    const double error_tol = 0.01;
    double rel_error = NAN;
    rel_error = err_norm / sol_norm;
    amrex::Print() << "Error norm = " << err_norm << std::endl;
    amrex::Print() << "Solution norm = " << sol_norm << std::endl;
    amrex::Print() << "Relative L1 error norm = " << rel_error << std::endl;

    if ((rel_error > error_tol) || std::isnan(rel_error)) {
      status = 1;
    }

#ifdef HAVE_PYTHON
    // plot results

    // temperature
    std::map<std::string, std::string> Trad_args;
    Trad_args["label"] = "Trad";
    Trad_args["color"] = "black";
    matplotlibcpp::plot(xs, Trad, Trad_args);

    if (fstream.is_open()) {
      std::map<std::string, std::string> Trad_exact_args;
      Trad_exact_args["label"] = "Trad (diffusion ODE)";
      Trad_exact_args["color"] = "black";
      Trad_exact_args["linestyle"] = "dashed";
      matplotlibcpp::plot(xs_exact, Trad_exact, Trad_exact_args);
    }

    std::map<std::string, std::string> Tgas_args;
    Tgas_args["label"] = "Tmat";
    Tgas_args["color"] = "red";
    matplotlibcpp::plot(xs, Tgas, Tgas_args);

    if (fstream.is_open()) {
      std::map<std::string, std::string> Tgas_exact_args;
      Tgas_exact_args["label"] = "Tmat (diffusion ODE)";
      Tgas_exact_args["color"] = "red";
      Tgas_exact_args["linestyle"] = "dashed";
      matplotlibcpp::plot(xs_exact, Tmat_exact, Tgas_exact_args);
    }

    matplotlibcpp::xlabel("length x (dimensionless)");
    matplotlibcpp::ylabel("temperature (dimensionless)");
    matplotlibcpp::legend();
    matplotlibcpp::title(fmt::format("time t = {:.4g}", sim.tNew_[0]));
    matplotlibcpp::save("./radshock_temperature.pdf");

    // gas density
    std::map<std::string, std::string> gasdens_args;
    std::map<std::string, std::string> gasvx_args;
    gasdens_args["label"] = "gas density";
    gasdens_args["color"] = "black";
    gasvx_args["label"] = "gas velocity";
    gasvx_args["color"] = "blue";
    gasvx_args["linestyle"] = "dashed";

    matplotlibcpp::clf();
    matplotlibcpp::plot(xs, gasDensity, gasdens_args);
    matplotlibcpp::plot(xs, gasVelocity, gasvx_args);
    matplotlibcpp::xlabel("length x (dimensionless)");
    matplotlibcpp::ylabel("mass density (dimensionless)");
    matplotlibcpp::legend();
    matplotlibcpp::save("./radshock_gasdensity.pdf");
#endif
  }

  return status;
}<|MERGE_RESOLUTION|>--- conflicted
+++ resolved
@@ -69,7 +69,6 @@
 template <> struct HydroSystem_Traits<ShockProblem> {
   static constexpr double gamma = gamma_gas;
   static constexpr bool reconstruct_eint = true;
-<<<<<<< HEAD
 };
 
 template <> struct Physics_Traits<ShockProblem> {
@@ -80,9 +79,6 @@
   static constexpr bool is_metalicity_enabled = false;
   
   static constexpr int numPassiveScalars = 0; // number of passive scalars
-=======
-  static constexpr int nscalars = 1; // number of passive scalars
->>>>>>> e7c6e606
 };
 
 template <>
