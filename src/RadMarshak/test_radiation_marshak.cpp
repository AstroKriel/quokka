--- conflicted
+++ resolved
@@ -141,11 +141,7 @@
 	const double Egas = RadSystem<SuOlsonProblem>::ComputeEgasFromTgas(rho0, T_initial);
 	consVar(i, j, k, RadSystem<SuOlsonProblem>::gasEnergy_index) = Egas;
 	consVar(i, j, k, RadSystem<SuOlsonProblem>::gasDensity_index) = rho0;
-<<<<<<< HEAD
-  consVar(i, j, k, RadSystem<SuOlsonProblem>::gasInternalEnergy_index) = 0.;
-=======
   consVar(i, j, k, RadSystem<SuOlsonProblem>::gasInternalEnergy_index) = Egas;
->>>>>>> 4098e13a
 	consVar(i, j, k, RadSystem<SuOlsonProblem>::x1GasMomentum_index) = 0.;
 	consVar(i, j, k, RadSystem<SuOlsonProblem>::x2GasMomentum_index) = 0.;
 	consVar(i, j, k, RadSystem<SuOlsonProblem>::x3GasMomentum_index) = 0.;
@@ -169,11 +165,7 @@
 
 			state(i, j, k, RadSystem<SuOlsonProblem>::gasDensity_index) = rho0;
 			state(i, j, k, RadSystem<SuOlsonProblem>::gasEnergy_index) = Egas;
-<<<<<<< HEAD
-      state(i, j, k, RadSystem<SuOlsonProblem>::gasInternalEnergy_index) = 0.;
-=======
       state(i, j, k, RadSystem<SuOlsonProblem>::gasInternalEnergy_index) = Egas;
->>>>>>> 4098e13a
 			state(i, j, k, RadSystem<SuOlsonProblem>::x1GasMomentum_index) = 0.;
 			state(i, j, k, RadSystem<SuOlsonProblem>::x2GasMomentum_index) = 0.;
 			state(i, j, k, RadSystem<SuOlsonProblem>::x3GasMomentum_index) = 0.;
