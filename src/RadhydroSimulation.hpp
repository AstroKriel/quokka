--- conflicted
+++ resolved
@@ -105,10 +105,6 @@
 	amrex::Long radiationCellUpdates_ = 0; // total number of radiation cell-updates
 
 	// member functions
-<<<<<<< HEAD
-
-=======
->>>>>>> 15a1f5e6
 	explicit RadhydroSimulation(amrex::Vector<amrex::BCRec> &boundaryConditions)
 	    : AMRSimulation<problem_t>(boundaryConditions) {
     // add hydro state variables
@@ -130,12 +126,8 @@
       componentNames_.insert(componentNames_.end(), radNames.begin(), radNames.end());
       ncomp_ += radNames.size();
     }
-<<<<<<< HEAD
 
     // read in runtime parameters
-=======
-		// read in runtime parameters
->>>>>>> 15a1f5e6
 		readParmParse();
 	}
 
