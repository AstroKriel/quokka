#ifndef RADIATION_SIMULATION_HPP_ // NOLINT
#define RADIATION_SIMULATION_HPP_
//==============================================================================
// TwoMomentRad - a radiation transport library for patch-based AMR codes
// Copyright 2020 Benjamin Wibking.
// Released under the MIT license. See LICENSE file included in the GitHub repo.
//==============================================================================
/// \file RadhydroSimulation.hpp
/// \brief Implements classes and functions to organise the overall setup,
/// timestepping, solving, and I/O of a simulation for radiation moments.

#include <array>
#include <climits>
#include <limits>
#include <string>
#include <tuple>
#include <utility>

#include "AMReX_FabArray.H"
#include "AMReX_GpuControl.H"
#include "AMReX_IArrayBox.H"
#include "AMReX_IndexType.H"
#include "AMReX.H"
#include "AMReX_Algorithm.H"
#include "AMReX_Arena.H"
#include "AMReX_Array.H"
#include "AMReX_Array4.H"
#include "AMReX_BCRec.H"
#include "AMReX_BLassert.H"
#include "AMReX_Box.H"
#include "AMReX_FArrayBox.H"
#include "AMReX_FabArrayUtility.H"
#include "AMReX_FabFactory.H"
#include "AMReX_Geometry.H"
#include "AMReX_GpuQualifiers.H"
#include "AMReX_IntVect.H"
#include "AMReX_MultiFab.H"
#include "AMReX_MultiFabUtil.H"
#include "AMReX_ParmParse.H"
#include "AMReX_PhysBCFunct.H"
#include "AMReX_Print.H"
#include "AMReX_REAL.H"
#include "AMReX_Utility.H"
#include "AMReX_YAFluxRegister.H"

#include "CloudyCooling.hpp"
#include "hyperbolic_system.hpp"
#include "hydro_system.hpp"
#include "radiation_system.hpp"
#include "simulation.hpp"

// Simulation class should be initialized only once per program (i.e., is a singleton)
template <typename problem_t> class RadhydroSimulation : public AMRSimulation<problem_t>
{
      public:
	using AMRSimulation<problem_t>::state_old_;
	using AMRSimulation<problem_t>::state_new_;
	using AMRSimulation<problem_t>::max_signal_speed_;

	using AMRSimulation<problem_t>::ncomp_;
	using AMRSimulation<problem_t>::nghost_;
	using AMRSimulation<problem_t>::areInitialConditionsDefined_;
	using AMRSimulation<problem_t>::boundaryConditions_;
	using AMRSimulation<problem_t>::componentNames_;
	using AMRSimulation<problem_t>::fillBoundaryConditions;
	using AMRSimulation<problem_t>::geom;
	using AMRSimulation<problem_t>::flux_reg_;
	using AMRSimulation<problem_t>::incrementFluxRegisters;
	using AMRSimulation<problem_t>::finest_level;
	using AMRSimulation<problem_t>::finestLevel;
	using AMRSimulation<problem_t>::do_reflux;
	using AMRSimulation<problem_t>::Verbose;
	using AMRSimulation<problem_t>::constantDt_;
	using AMRSimulation<problem_t>::boxArray;
	using AMRSimulation<problem_t>::DistributionMap;
	using AMRSimulation<problem_t>::cellUpdates_;
	using AMRSimulation<problem_t>::CountCells;
	using AMRSimulation<problem_t>::WriteCheckpointFile;

	std::vector<double> t_vec_;
	std::vector<double> Trad_vec_;
	std::vector<double> Tgas_vec_;

	cloudy_tables cloudyTables{};

	static constexpr int nvarTotal_ = RadSystem<problem_t>::nvar_;
	static constexpr int ncompHydro_ = HydroSystem<problem_t>::nvar_; // hydro
	static constexpr int ncompHyperbolic_ = RadSystem<problem_t>::nvarHyperbolic_;
	static constexpr int nstartHyperbolic_ = RadSystem<problem_t>::nstartHyperbolic_;

	amrex::Real radiationCflNumber_ = 0.3;
	int maxSubsteps_ = 10; // maximum number of radiation subcycles per hydro step
	
	bool computeReferenceSolution_ = false;
	amrex::Real errorNorm_ = NAN;
	amrex::Real densityFloor_ = 0.;
	amrex::Real pressureFloor_ = 0.;
	int fofcMaxIterations_ = 3; // maximum number of flux correction iterations -- only 1 is needed in almost all cases, but in rare cases a second iteration is needed

	int integratorOrder_ = 2; // 1 == forward Euler; 2 == RK2-SSP (default)
	int reconstructionOrder_ = 3; // 1 == donor cell; 2 == PLM; 3 == PPM (default)
	int radiationReconstructionOrder_ = 3; // 1 == donor cell; 2 == PLM; 3 == PPM (default)
	int useDualEnergy_ = 1; // 0 == disabled; 1 == use auxiliary internal energy equation (default)

	amrex::Long radiationCellUpdates_ = 0; // total number of radiation cell-updates

	// member functions

<<<<<<< HEAD
	explicit RadhydroSimulation(amrex::Vector<amrex::BCRec> &boundaryConditions)
	    : AMRSimulation<problem_t>(boundaryConditions) {
    // add hydro state variables
    if constexpr (Physics_Traits<problem_t>::is_hydro_enabled ||
                  Physics_Traits<problem_t>::is_radiation_enabled) {
      std::vector<std::string> hydroNames = {"gasDensity", "x-GasMomentum", "y-GasMomentum", "z-GasMomentum", "gasEnergy", "gasInternalEnergy"};
      componentNames_.insert(componentNames_.end(), hydroNames.begin(), hydroNames.end());
      ncomp_ += hydroNames.size();
    }
    // add passive scalar variables
    if constexpr (Physics_Traits<problem_t>::numPassiveScalars > 0){
      std::vector<std::string> scalarNames = getScalarVariableNames();
      componentNames_.insert(componentNames_.end(), scalarNames.begin(), scalarNames.end());
      ncomp_ += scalarNames.size();
    }
    // add radiation state variables
    if constexpr (Physics_Traits<problem_t>::is_radiation_enabled) {
      std::vector<std::string> radNames = {"radEnergy", "x-RadFlux", "y-RadFlux", "z-RadFlux"};
      componentNames_.insert(componentNames_.end(), radNames.begin(), radNames.end());
      ncomp_ += radNames.size();
    }
	}

	[[nodiscard]] static auto getScalarVariableNames() -> std::vector<std::string>;
=======
	explicit RadhydroSimulation(amrex::Vector<amrex::BCRec> &boundaryConditions,
		bool allocateRadVars = true)
	    : AMRSimulation<problem_t>(boundaryConditions, getNumVars(allocateRadVars))
	{
		// set component names used in the state multifabs
		std::vector<std::string> hydroNames = {"gasDensity", "x-GasMomentum", "y-GasMomentum",
				   							   "z-GasMomentum", "gasEnergy", "gasInternalEnergy"};
		std::vector<std::string> radNames = {"radEnergy", "x-RadFlux", "y-RadFlux", "z-RadFlux"};
		std::vector<std::string> scalarNames = getScalarVariableNames();

		componentNames_.insert(componentNames_.end(), hydroNames.begin(), hydroNames.end());
		componentNames_.insert(componentNames_.end(), scalarNames.begin(), scalarNames.end());
		
		if (allocateRadVars) {
			componentNames_.insert(componentNames_.end(), radNames.begin(), radNames.end());
		}

		// read in runtime parameters
		readParmParse();
	}

	[[nodiscard]] static auto getScalarVariableNames() -> std::vector<std::string>;
	[[nodiscard]] static auto getNumVars(bool allocateRadVars) -> int;
	void readParmParse();
>>>>>>> e7c6e606

	void checkHydroStates(amrex::MultiFab &mf, char const *file, int line);
	void computeMaxSignalLocal(int level) override;
	void setInitialConditionsAtLevel(int level) override;
	void advanceSingleTimestepAtLevel(int lev, amrex::Real time, amrex::Real dt_lev,
									  int ncycle) override;
	void computeAfterTimestep() override;
	void computeAfterLevelAdvance(int lev, amrex::Real time,
								 amrex::Real dt_lev, int /*ncycle*/);
	void computeAfterEvolve(amrex::Vector<amrex::Real> &initSumCons) override;
	void computeReferenceSolution(amrex::MultiFab &ref,
		amrex::GpuArray<amrex::Real, AMREX_SPACEDIM> const &dx,
    	amrex::GpuArray<amrex::Real, AMREX_SPACEDIM> const &prob_lo);

	// compute derived variables
	void ComputeDerivedVar(int lev, std::string const &dname, amrex::MultiFab &mf, int ncomp) const override;

	// fix-up states
	void FixupState(int level) override;

	// tag cells for refinement
	void ErrorEst(int lev, amrex::TagBoxArray &tags, amrex::Real time, int ngrow) override;

	auto expandFluxArrays(std::array<amrex::FArrayBox, AMREX_SPACEDIM> &fluxes, int nstartNew,
			      int ncompNew) -> std::array<amrex::FArrayBox, AMREX_SPACEDIM>;

	void advanceHydroAtLevel(int lev, amrex::Real time, amrex::Real dt_lev,
				 amrex::YAFluxRegister *fr_as_crse,
				 amrex::YAFluxRegister *fr_as_fine);

	// radiation subcycle
	void swapRadiationState(amrex::MultiFab &stateOld, amrex::MultiFab const &stateNew);
	auto computeNumberOfRadiationSubsteps(int lev, amrex::Real dt_lev_hydro) -> int;
	void advanceRadiationSubstepAtLevel(int lev, amrex::Real time,
						   amrex::Real dt_radiation, int iter_count, int nsubsteps,
						   amrex::YAFluxRegister *fr_as_crse,
						   amrex::YAFluxRegister *fr_as_fine);
	void subcycleRadiationAtLevel(int lev, amrex::Real time, amrex::Real dt_lev_hydro,
				      amrex::YAFluxRegister *fr_as_crse,
				      amrex::YAFluxRegister *fr_as_fine);

	void operatorSplitSourceTerms(amrex::Array4<amrex::Real> const &stateNew,
			const amrex::Box &indexRange, amrex::Real time, double dt,
			amrex::GpuArray<amrex::Real, AMREX_SPACEDIM> const &dx,
			amrex::GpuArray<amrex::Real, AMREX_SPACEDIM> const &prob_lo,
			amrex::GpuArray<amrex::Real, AMREX_SPACEDIM> const &prob_hi);

	auto computeRadiationFluxes(amrex::Array4<const amrex::Real> const &consVar,
				    const amrex::Box &indexRange, int nvars,
				    amrex::GpuArray<amrex::Real, AMREX_SPACEDIM> dx)
	    -> std::tuple<std::array<amrex::FArrayBox, AMREX_SPACEDIM>,
			  std::array<amrex::FArrayBox, AMREX_SPACEDIM>>;

	auto computeHydroFluxes(amrex::Array4<const amrex::Real> const &consVar,
				const amrex::Box &indexRange, int nvars)
	    -> std::array<amrex::FArrayBox, AMREX_SPACEDIM>;

	auto computeFOHydroFluxes(amrex::Array4<const amrex::Real> const &consVar,
				const amrex::Box &indexRange, int nvars)
    	-> std::array<amrex::FArrayBox, AMREX_SPACEDIM>;

	void computeInternalEnergyUpdate(amrex::Array4<const amrex::Real> const &consVarOld,
				amrex::Array4<amrex::Real> const &consVarNew, const amrex::Box &indexRange,
				const int nvars, amrex::GpuArray<amrex::Real, AMREX_SPACEDIM> const &dx,
				amrex::Real const dt);

	template <FluxDir DIR>
	void fluxFunction(amrex::Array4<const amrex::Real> const &consState,
			  amrex::FArrayBox &x1Flux, amrex::FArrayBox &x1FluxDiffusive,
			  const amrex::Box &indexRange, int nvars,
			  amrex::GpuArray<amrex::Real, AMREX_SPACEDIM> dx);

	template <FluxDir DIR>
	void hydroFluxFunction(amrex::Array4<const amrex::Real> const &primVar,
			  amrex::Array4<const amrex::Real> const &consVar,
			  amrex::FArrayBox &x1Flux,
			  amrex::Array4<const amrex::Real> const &x1Flat,
			  amrex::Array4<const amrex::Real> const &x2Flat,
			  amrex::Array4<const amrex::Real> const &x3Flat,
    		  const amrex::Box &indexRange, int nvars);

	template <FluxDir DIR>
	void hydroFOFluxFunction(amrex::Array4<const amrex::Real> const &primVar,
				amrex::Array4<const amrex::Real> const &consVar,
				amrex::FArrayBox &x1Flux,
				const amrex::Box &indexRange, int nvars);
	
	void replaceFluxes(std::array<amrex::FArrayBox, AMREX_SPACEDIM> &fluxes,
			  std::array<amrex::FArrayBox, AMREX_SPACEDIM> &FOfluxes,
			  amrex::IArrayBox &redoFlag, amrex::Box const &validBox, int ncomp);
};

template <typename problem_t>
auto RadhydroSimulation<problem_t>::getScalarVariableNames() -> std::vector<std::string> {
	// return vector of names for the passive scalars
	// this can be specialized by the user to provide more descriptive names
	// (these names are used to label the variables in the plotfiles)

	std::vector<std::string> names;
	int nscalars = HydroSystem<problem_t>::nscalars_;
	names.reserve(nscalars);
	for(int n = 0; n < nscalars; ++n) {
		// write string 'scalar_1', etc.
		names.push_back(fmt::format("scalar_{}", n));
	}
	return names;
}

template <typename problem_t>
<<<<<<< HEAD
=======
auto RadhydroSimulation<problem_t>::getNumVars(bool allocateRadVars) -> int {
	// return the number of cell-centered variables to be allocated
	// in the state_new_ and state_old_ multifabs

	int nvars = 0;
	if (allocateRadVars) {
		nvars = RadSystem<problem_t>::nvar_; // includes hydro vars
	} else {
		nvars = HydroSystem<problem_t>::nvar_; // includes hydro + scalars only
	}
	return nvars;
}

template <typename problem_t>
void RadhydroSimulation<problem_t>::readParmParse() {
	// set hydro runtime parameters
	{
		amrex::ParmParse hpp("hydro");
		hpp.query("reconstruction_order", reconstructionOrder_);
		hpp.query("use_dual_energy", useDualEnergy_);
	}

	// set radiation runtime parameters
	{
		amrex::ParmParse rpp("radiation");
		rpp.query("reconstruction_order", radiationReconstructionOrder_);
		rpp.query("cfl", radiationCflNumber_);
	}
}

template <typename problem_t>
>>>>>>> e7c6e606
auto RadhydroSimulation<problem_t>::computeNumberOfRadiationSubsteps(int lev, amrex::Real dt_lev_hydro) -> int
{
	// compute radiation timestep
	auto const &dx = geom[lev].CellSizeArray();
	amrex::Real c_hat = RadSystem<problem_t>::c_hat_;
	amrex::Real dx_min = std::min({AMREX_D_DECL(dx[0], dx[1], dx[2])});
	amrex::Real dtrad_tmp = radiationCflNumber_ * (dx_min / c_hat);
	int nsubSteps = std::ceil(dt_lev_hydro / dtrad_tmp);
	return nsubSteps;
}

template <typename problem_t>
void RadhydroSimulation<problem_t>::computeMaxSignalLocal(int const level)
{
	BL_PROFILE("RadhydroSimulation::computeMaxSignalLocal()");

	// hydro: loop over local grids, compute CFL timestep
	for (amrex::MFIter iter(state_new_[level]); iter.isValid(); ++iter) {
		const amrex::Box &indexRange = iter.validbox();
		auto const &stateNew = state_new_[level].const_array(iter);
		auto const &maxSignal = max_signal_speed_[level].array(iter);

		if constexpr (Physics_Traits<problem_t>::is_hydro_enabled && !(Physics_Traits<problem_t>::is_radiation_enabled)) {
			// hydro only
			HydroSystem<problem_t>::ComputeMaxSignalSpeed(stateNew, maxSignal,
								      indexRange);
		} else if constexpr (Physics_Traits<problem_t>::is_radiation_enabled) {
			// radiation hydro, or radiation only
			RadSystem<problem_t>::ComputeMaxSignalSpeed(stateNew, maxSignal,
								    indexRange);
			if constexpr (Physics_Traits<problem_t>::is_hydro_enabled) {
				auto maxSignalHydroFAB = amrex::FArrayBox(indexRange);
				auto const &maxSignalHydro = maxSignalHydroFAB.array();
				HydroSystem<problem_t>::ComputeMaxSignalSpeed(stateNew, maxSignalHydro, indexRange);
				const int maxSubsteps = maxSubsteps_;
				// ensure that we use the smaller of the two timesteps
				amrex::ParallelFor(indexRange, [=] AMREX_GPU_DEVICE (int i, int j, int k) noexcept {
					amrex::Real const maxSignalRadiation = maxSignal(i,j,k) / static_cast<double>(maxSubsteps);
					maxSignal(i, j, k) = std::max(maxSignalRadiation, maxSignalHydro(i, j, k));
				});
			}
		} else {
			// no physics modules enabled, why are we running?
			amrex::Abort("At least one of hydro or radiation must be enabled! Cannot "
				     "compute a time step.");
		}
	}
}

#if !defined(NDEBUG)
#define CHECK_HYDRO_STATES(mf) checkHydroStates(mf, __FILE__, __LINE__)
#else
#define CHECK_HYDRO_STATES(mf) 
#endif

template <typename problem_t>
void RadhydroSimulation<problem_t>::checkHydroStates(amrex::MultiFab &mf, char const *file, int line)
{
	BL_PROFILE("RadhydroSimulation::checkHydroStates()");

	for (amrex::MFIter iter(mf); iter.isValid(); ++iter) {
		const amrex::Box &indexRange = iter.validbox();
		auto const &state = mf.const_array(iter);
		if(!HydroSystem<problem_t>::CheckStatesValid(indexRange, state)) {
			amrex::Print() << "Hydro states invalid (" + std::string(file) + ":" + std::to_string(line) + ")\n";
			amrex::Print() << "Writing checkpoint for debugging...\n";
			amrex::MFIter::allowMultipleMFIters(true);
			WriteCheckpointFile();
			amrex::Abort("Hydro states invalid (" + std::string(file) + ":" + std::to_string(line) + ")");
		}
	}
}

template <typename problem_t>
void RadhydroSimulation<problem_t>::setInitialConditionsAtLevel(int level)
{
	// do nothing -- user should implement using problem-specific template specialization
}

template <typename problem_t> void RadhydroSimulation<problem_t>::computeAfterTimestep()
{
	// do nothing -- user should implement if desired
}

template <typename problem_t>
void RadhydroSimulation<problem_t>::computeAfterLevelAdvance(int lev, amrex::Real time,
								 amrex::Real dt_lev, int ncycle)
{
	// user should implement if desired
}

template <typename problem_t>
void RadhydroSimulation<problem_t>::ComputeDerivedVar(int lev, std::string const &dname,
								amrex::MultiFab &mf, const int ncomp) const
{
	// compute derived variables and save in 'mf' -- user should implement
}

template <typename problem_t>
void RadhydroSimulation<problem_t>::ErrorEst(int lev, amrex::TagBoxArray &tags,
					     amrex::Real /*time*/, int /*ngrow*/)
{
	// tag cells for refinement -- user should implement
}

template <typename problem_t>
void RadhydroSimulation<problem_t>::computeReferenceSolution(amrex::MultiFab &ref,
	amrex::GpuArray<amrex::Real, AMREX_SPACEDIM> const &dx,
    amrex::GpuArray<amrex::Real, AMREX_SPACEDIM> const &prob_lo)
{
	// user should implement
}

template <typename problem_t>
void RadhydroSimulation<problem_t>::computeAfterEvolve(amrex::Vector<amrex::Real> &initSumCons)
{
	amrex::GpuArray<amrex::Real, AMREX_SPACEDIM> const &dx0 = geom[0].CellSizeArray();
	amrex::Real const vol = AMREX_D_TERM(dx0[0], *dx0[1], *dx0[2]);

	// check conservation of total energy
	amrex::Real const Egas0 = initSumCons[RadSystem<problem_t>::gasEnergy_index];
	amrex::Real const Egas = state_new_[0].sum(RadSystem<problem_t>::gasEnergy_index) * vol;

	amrex::Real Etot0 = NAN;
	amrex::Real Etot = NAN;
	if constexpr (Physics_Traits<problem_t>::is_radiation_enabled) {
		amrex::Real const Erad0 = initSumCons[RadSystem<problem_t>::radEnergy_index];
		Etot0 = Egas0 + (RadSystem<problem_t>::c_light_ / RadSystem<problem_t>::c_hat_) * Erad0;
		amrex::Real const Erad = state_new_[0].sum(RadSystem<problem_t>::radEnergy_index) * vol;
		Etot = Egas + (RadSystem<problem_t>::c_light_ / RadSystem<problem_t>::c_hat_) * Erad;
	} else {
		Etot0 = Egas0;
		Etot = Egas;
	}

	amrex::Real const abs_err = (Etot - Etot0);
	amrex::Real const rel_err = abs_err / Etot0;

	amrex::Print() << "\nInitial gas+radiation energy = " << Etot0 << std::endl;
	amrex::Print() << "Final gas+radiation energy = " << Etot << std::endl;
	amrex::Print() << "\tabsolute conservation error = " << abs_err << std::endl;
	amrex::Print() << "\trelative conservation error = " << rel_err << std::endl;
	amrex::Print() << std::endl;

	if (computeReferenceSolution_) {
		// compute reference solution
		const int ncomp = state_new_[0].nComp();
		const int nghost = state_new_[0].nGrow();
		amrex::MultiFab state_ref_level0(boxArray(0), DistributionMap(0), ncomp, nghost);
		computeReferenceSolution(state_ref_level0, geom[0].CellSizeArray(), geom[0].ProbLoArray());

		// compute error norm
		amrex::MultiFab residual(boxArray(0), DistributionMap(0), ncomp, nghost);
		amrex::MultiFab::Copy(residual, state_ref_level0, 0, 0, ncomp, nghost);
		amrex::MultiFab::Saxpy(residual, -1., state_new_[0], 0, 0, ncomp, nghost);

		amrex::Real sol_norm = 0.;
		amrex::Real err_norm = 0.;
		// compute rms of each component
		for (int n = 0; n < ncomp; ++n) {
			sol_norm += std::pow(state_ref_level0.norm1(n), 2);
			err_norm += std::pow(residual.norm1(n), 2);
		}
		sol_norm = std::sqrt(sol_norm);
		err_norm = std::sqrt(err_norm);

		const double rel_error = err_norm / sol_norm;
		errorNorm_ = rel_error;
		amrex::Print() << "Relative rms L1 error norm = " << rel_error << std::endl;
	}
	amrex::Print() << std::endl;

	// compute average number of radiation subcycles per timestep
	double const avg_rad_subcycles = static_cast<double>(radiationCellUpdates_) / static_cast<double>(cellUpdates_);
	amrex::Print() << "avg. num. of radiation subcycles = " << avg_rad_subcycles << std::endl;
	amrex::Print() << std::endl;
}

template <typename problem_t>
void RadhydroSimulation<problem_t>::advanceSingleTimestepAtLevel(int lev, amrex::Real time,
								 amrex::Real dt_lev, int ncycle)
{
	BL_PROFILE("RadhydroSimulation::advanceSingleTimestepAtLevel()");

	// get flux registers
	amrex::YAFluxRegister *fr_as_crse = nullptr;
	amrex::YAFluxRegister *fr_as_fine = nullptr;
	if (do_reflux != 0) {
		if (lev < finestLevel()) {
			fr_as_crse = flux_reg_[lev + 1].get();
			fr_as_crse->reset();
		}
		if (lev > 0) {
			fr_as_fine = flux_reg_[lev].get();
		}
	}

	// since we are starting a new timestep, need to swap old and new state vectors
	std::swap(state_old_[lev], state_new_[lev]);

	// check hydro states before update (this can be caused by the flux register!)
	CHECK_HYDRO_STATES(state_old_[lev]);

	// advance hydro
	if constexpr (Physics_Traits<problem_t>::is_hydro_enabled) {
		advanceHydroAtLevel(lev, time, dt_lev, fr_as_crse, fr_as_fine);
	} else {
		// copy hydro vars from state_old_ to state_new_
		// (otherwise radiation update will be wrong!)
		amrex::MultiFab::Copy(state_new_[lev], state_old_[lev], 0, 0, ncompHydro_, 0);
	}

	// check hydro states after hydro update
	CHECK_HYDRO_STATES(state_new_[lev]);
	
	// subcycle radiation
	if constexpr (Physics_Traits<problem_t>::is_radiation_enabled) {
		subcycleRadiationAtLevel(lev, time, dt_lev, fr_as_crse, fr_as_fine);
	}

	// check hydro states after radiation update
	CHECK_HYDRO_STATES(state_new_[lev]);

	// compute any operator-split terms here (user-defined)
	computeAfterLevelAdvance(lev, time, dt_lev, ncycle);

	// check hydro states after user work
	CHECK_HYDRO_STATES(state_new_[lev]);

	// check state validity
	AMREX_ASSERT(!state_new_[lev].contains_nan(0, state_new_[lev].nComp()));
	AMREX_ASSERT(!state_new_[lev].contains_nan()); // check ghost zones
}

// fix-up any unphysical states created by AMR operations
// (e.g., caused by the flux register or from interpolation)
template <typename problem_t>
void RadhydroSimulation<problem_t>::FixupState(int lev)
{
	BL_PROFILE("RadhydroSimulation::FixupState()");

	for (amrex::MFIter iter(state_new_[lev]); iter.isValid(); ++iter) {
		const amrex::Box &indexRange = iter.fabbox(); // include ghost zones!
		auto const &stateNew = state_new_[lev].array(iter);
		auto const &stateOld = state_old_[lev].array(iter);

		// fix hydro state
		HydroSystem<problem_t>::EnforcePressureFloor(densityFloor_, pressureFloor_, indexRange, stateNew);
		HydroSystem<problem_t>::EnforcePressureFloor(densityFloor_, pressureFloor_, indexRange, stateOld);
	}
}

template <typename problem_t>
void RadhydroSimulation<problem_t>::advanceHydroAtLevel(int lev, amrex::Real time,
							amrex::Real dt_lev,
							amrex::YAFluxRegister *fr_as_crse,
							amrex::YAFluxRegister *fr_as_fine)
{
	BL_PROFILE("RadhydroSimulation::advanceHydroAtLevel()");

	amrex::Real fluxScaleFactor = NAN;
	if (integratorOrder_ == 2) {
		fluxScaleFactor = 0.5;
	} else if (integratorOrder_ == 1) {
		fluxScaleFactor = 1.0;
	}

	// update ghost zones [old timestep]
	fillBoundaryConditions(state_old_[lev], state_old_[lev], lev, time);

	// check state validity
	AMREX_ASSERT(!state_old_[lev].contains_nan(0, state_old_[lev].nComp()));
	AMREX_ASSERT(!state_old_[lev].contains_nan()); // check ghost cells

	// advance all grids on local processor (Stage 1 of integrator)
	for (amrex::MFIter iter(state_new_[lev]); iter.isValid(); ++iter) {

		const amrex::Box &indexRange = iter.validbox(); // 'validbox' == exclude ghost zones
		auto const &stateOld = state_old_[lev].const_array(iter);
		auto const &stateNew = state_new_[lev].array(iter);
		auto fluxArrays = computeHydroFluxes(stateOld, indexRange, ncompHydro_);

		// temporary FAB for RK stage
		amrex::IArrayBox redoFlag(indexRange, 1, amrex::The_Async_Arena());

		// Stage 1 of RK2-SSP
		HydroSystem<problem_t>::PredictStep(
		    stateOld, stateNew,
		    {AMREX_D_DECL(fluxArrays[0].const_array(), fluxArrays[1].const_array(),
				  fluxArrays[2].const_array())},
		    dt_lev, geom[lev].CellSizeArray(), indexRange, ncompHydro_,
			redoFlag.array());

		// first-order flux correction (FOFC)
		if (redoFlag.max<amrex::RunOn::Device>() != quokka::redoFlag::none) {
			// compute first-order fluxes (on the whole FAB)
			auto FOFluxArrays = computeFOHydroFluxes(stateOld, indexRange, ncompHydro_);

			for(int i = 0; i < fofcMaxIterations_; ++i) {
				if (Verbose()) {
					std::cout << "[FOFC-1] iter = "
							  << i
							  << ", ncells = "
							  << redoFlag.sum<amrex::RunOn::Device>(0)
							  << "\n";
				}

				// replace fluxes in fluxArrays with first-order fluxes at faces of flagged cells
				replaceFluxes(fluxArrays, FOFluxArrays, redoFlag, indexRange, ncompHydro_);

				// re-do RK stage update for *all* cells
				// (since neighbors of problem cells will have modified states as well)
				HydroSystem<problem_t>::PredictStep(
					stateOld, stateNew,
					{AMREX_D_DECL(fluxArrays[0].const_array(), fluxArrays[1].const_array(),
						fluxArrays[2].const_array())},
					dt_lev, geom[lev].CellSizeArray(), indexRange, ncompHydro_,
					redoFlag.array());

				if(redoFlag.max<amrex::RunOn::Device>() == quokka::redoFlag::none) {
					break;
				}
			}
		}

		if (useDualEnergy_ == 1) {
			// add non-conservative term to internal energy
			computeInternalEnergyUpdate(stateOld, stateNew, indexRange, 
				ncompHydro_, geom[lev].CellSizeArray(), dt_lev);
		}

		// prevent vacuum
		HydroSystem<problem_t>::EnforcePressureFloor(densityFloor_, pressureFloor_, indexRange, stateNew);

		if (do_reflux) {
			// increment flux registers
			auto expandedFluxes = expandFluxArrays(fluxArrays, 0, state_new_[lev].nComp());
			incrementFluxRegisters(iter, fr_as_crse, fr_as_fine, expandedFluxes, lev,
					       fluxScaleFactor * dt_lev);
		}
	}

	if (integratorOrder_ == 2) {
		// update ghost zones [intermediate stage stored in state_new_]
		fillBoundaryConditions(state_new_[lev], state_new_[lev], lev, time + dt_lev);

		// check intermediate state validity
		AMREX_ASSERT(!state_new_[lev].contains_nan(0, state_new_[lev].nComp()));
		AMREX_ASSERT(!state_new_[lev].contains_nan()); // check ghost zones

		// advance all grids on local processor (Stage 2 of integrator)
		for (amrex::MFIter iter(state_new_[lev]); iter.isValid(); ++iter) {

			const amrex::Box &indexRange = iter.validbox(); // 'validbox' == exclude ghost zones
			auto const &stateOld = state_old_[lev].const_array(iter);
			auto const &stateInter = state_new_[lev].const_array(iter);
			auto fluxArrays = computeHydroFluxes(stateInter, indexRange, ncompHydro_);

			amrex::FArrayBox stateFinalFAB = amrex::FArrayBox(indexRange, ncompHydro_,
															amrex::The_Async_Arena());
			auto const &stateFinal = stateFinalFAB.array();
			amrex::IArrayBox redoFlag(indexRange, 1, amrex::The_Async_Arena());

			// Stage 2 of RK2-SSP
			HydroSystem<problem_t>::AddFluxesRK2(
				stateFinal, stateOld, stateInter,
				{AMREX_D_DECL(fluxArrays[0].const_array(), fluxArrays[1].const_array(),
					fluxArrays[2].const_array())},
				dt_lev, geom[lev].CellSizeArray(), indexRange, ncompHydro_,
				redoFlag.array());

			// first-order flux correction (FOFC)
			if (redoFlag.max<amrex::RunOn::Device>() != quokka::redoFlag::none) {
				// compute first-order fluxes (on the whole FAB)
				auto FOFluxArrays = computeFOHydroFluxes(stateInter, indexRange, ncompHydro_);

				for(int i = 0; i < fofcMaxIterations_; ++i) {
					if (Verbose()) {
						std::cout << "[FOFC-2] iter = "
								<< i
								<< ", ncells = "
								<< redoFlag.sum<amrex::RunOn::Device>(0)
								<< "\n";
					}
					
					// replace fluxes in fluxArrays with first-order fluxes at faces of flagged cells
					replaceFluxes(fluxArrays, FOFluxArrays, redoFlag, indexRange, ncompHydro_);

					// re-do RK stage update for *all* cells
					// (since neighbors of problem cells will have modified states as well)
					HydroSystem<problem_t>::AddFluxesRK2(
						stateFinal, stateOld, stateInter,
						{AMREX_D_DECL(fluxArrays[0].const_array(), fluxArrays[1].const_array(),
							fluxArrays[2].const_array())},
						dt_lev, geom[lev].CellSizeArray(), indexRange, ncompHydro_,
						redoFlag.array());

					if(redoFlag.max<amrex::RunOn::Device>() == quokka::redoFlag::none) {
						break;
					}
				}
			}

			if (useDualEnergy_ == 1) {
				// add non-conservative term to internal energy
				computeInternalEnergyUpdate(stateInter, stateFinal, indexRange,
					ncompHydro_, geom[lev].CellSizeArray(), 0.5 * dt_lev);
			}

			// prevent vacuum
			HydroSystem<problem_t>::EnforcePressureFloor(densityFloor_, pressureFloor_, indexRange, stateFinal);

			// copy stateNew to state_new_[lev]
			auto const &stateNew = state_new_[lev].array(iter);
			amrex::FArrayBox stateNewFAB = amrex::FArrayBox(stateNew);
			stateNewFAB.copy<amrex::RunOn::Device>(stateFinalFAB, 0, 0, ncompHydro_);
			
			if (do_reflux) {
				// increment flux registers
				auto expandedFluxes = expandFluxArrays(fluxArrays, 0, state_new_[lev].nComp());
				incrementFluxRegisters(iter, fr_as_crse, fr_as_fine, expandedFluxes, lev,
							fluxScaleFactor * dt_lev);
			}
		}
	}
}

template <typename problem_t>
void RadhydroSimulation<problem_t>::replaceFluxes(
	std::array<amrex::FArrayBox, AMREX_SPACEDIM> &fluxes,
    std::array<amrex::FArrayBox, AMREX_SPACEDIM> &FOfluxes,	amrex::IArrayBox &redoFlag,
	amrex::Box const &validBox, const int ncomp)
{
	BL_PROFILE("RadhydroSimulation::replaceFluxes()");

	for(int d = 0; d < fluxes.size(); ++d) { // loop over dimension
		auto &fluxFAB = fluxes.at(d);
		auto &FOfluxFAB = FOfluxes.at(d);
		array_t &flux_arr = fluxFAB.array();
		arrayconst_t &FOflux_arr = FOfluxFAB.const_array();
		amrex::Array4<const int> const &redoFlag_arr = redoFlag.const_array();

		// By convention, the fluxes are defined on the left edge of each zone,
		// i.e. flux_(i) is the flux *into* zone i through the interface on the
		// left of zone i, and -1.0*flux(i+1) is the flux *into* zone i through
		// the interface on the right of zone i.

		amrex::ParallelFor(validBox, ncomp,
			[=] AMREX_GPU_DEVICE(int i, int j, int k, int n) noexcept {
			if (redoFlag_arr(i, j, k) == quokka::redoFlag::redo) {
				// replace fluxes with first-order ones at faces of cell (i,j,k)
				flux_arr(i, j, k, n) = FOflux_arr(i, j, k, n);

				if (d == 0) { // x-dir fluxes
					flux_arr(i + 1, j, k, n) = FOflux_arr(i + 1, j, k, n);
				} else if (d == 1) { // y-dir fluxes
					flux_arr(i, j + 1, k, n) = FOflux_arr(i, j + 1, k, n);
				} else if (d == 2) { // z-dir fluxes
					flux_arr(i, j, k + 1, n) = FOflux_arr(i, j, k + 1, n);
				}
			}
		});
	}
}

template <typename problem_t>
auto RadhydroSimulation<problem_t>::expandFluxArrays(
    std::array<amrex::FArrayBox, AMREX_SPACEDIM> &fluxes, const int nstartNew, const int ncompNew)
    -> std::array<amrex::FArrayBox, AMREX_SPACEDIM>
{
	BL_PROFILE("RadhydroSimulation::expandFluxArrays()");

	// This is needed because reflux arrays must have the same number of components as
	// state_new_[lev]
	auto copyFlux = [nstartNew, ncompNew](amrex::FArrayBox const &oldFlux) {
		amrex::Box const &fluxRange = oldFlux.box();
		amrex::FArrayBox newFlux(fluxRange, ncompNew, amrex::The_Async_Arena());
		newFlux.setVal<amrex::RunOn::Device>(0.);
		// copy oldFlux (starting at 0) to newFlux (starting at nstart)
		AMREX_ASSERT(ncompNew >= oldFlux.nComp());
		newFlux.copy<amrex::RunOn::Device>(oldFlux, 0, nstartNew, oldFlux.nComp());
		return newFlux;
	};
	return {AMREX_D_DECL(copyFlux(fluxes[0]), copyFlux(fluxes[1]), copyFlux(fluxes[2]))};
}

template <typename problem_t>
void RadhydroSimulation<problem_t>::computeInternalEnergyUpdate(amrex::Array4<const amrex::Real> const &consVarOld, amrex::Array4<amrex::Real> const &consVarNew, const amrex::Box &indexRange, const int nvars, amrex::GpuArray<amrex::Real, AMREX_SPACEDIM> const &dx, amrex::Real const dt)
{
	BL_PROFILE("RadhydroSimulation::computeInternalEnergyUpdate()");

	// convert conserved to primitive variables
	amrex::Box const &ghostRange = amrex::grow(indexRange, nghost_);
	amrex::FArrayBox primVarOld(ghostRange, nvars, amrex::The_Async_Arena());
	HydroSystem<problem_t>::ConservedToPrimitive(consVarOld, primVarOld.array(), ghostRange);
	HydroSystem<problem_t>::AddInternalEnergyPressureTerm(consVarNew, primVarOld.const_array(),
														  indexRange, dx, dt);
}

template <typename problem_t>
auto RadhydroSimulation<problem_t>::computeHydroFluxes(
    amrex::Array4<const amrex::Real> const &consVar, const amrex::Box &indexRange, const int nvars)
    -> std::array<amrex::FArrayBox, AMREX_SPACEDIM>
{
	BL_PROFILE("RadhydroSimulation::computeHydroFluxes()");

	// convert conserved to primitive variables
	amrex::Box const &ghostRange = amrex::grow(indexRange, nghost_);
	amrex::FArrayBox primVar(ghostRange, nvars, amrex::The_Async_Arena());
	HydroSystem<problem_t>::ConservedToPrimitive(consVar, primVar.array(), ghostRange);

	// compute flattening coefficients
	amrex::Box const &flatteningRange = amrex::grow(indexRange, 2); // +1 greater
	amrex::FArrayBox x1Flat(flatteningRange, 1, amrex::The_Async_Arena());
	amrex::FArrayBox x2Flat(flatteningRange, 1, amrex::The_Async_Arena());
	amrex::FArrayBox x3Flat(flatteningRange, 1, amrex::The_Async_Arena());
	AMREX_D_TERM(HydroSystem<problem_t>::template ComputeFlatteningCoefficients<FluxDir::X1>(
			primVar.array(), x1Flat.array(), flatteningRange);
		, HydroSystem<problem_t>::template ComputeFlatteningCoefficients<FluxDir::X2>(
			primVar.array(), x2Flat.array(), flatteningRange);
		, HydroSystem<problem_t>::template ComputeFlatteningCoefficients<FluxDir::X3>(
			primVar.array(), x3Flat.array(), flatteningRange); )

	// compute flux functions
	amrex::Box const &x1FluxRange = amrex::surroundingNodes(indexRange, 0);
	amrex::FArrayBox x1Flux(x1FluxRange, nvars, amrex::The_Async_Arena()); // node-centered in x
#if (AMREX_SPACEDIM >= 2)
	amrex::Box const &x2FluxRange = amrex::surroundingNodes(indexRange, 1);
	amrex::FArrayBox x2Flux(x2FluxRange, nvars, amrex::The_Async_Arena()); // node-centered in y
#endif
#if (AMREX_SPACEDIM == 3)
	amrex::Box const &x3FluxRange = amrex::surroundingNodes(indexRange, 2);
	amrex::FArrayBox x3Flux(x3FluxRange, nvars, amrex::The_Async_Arena()); // node-centered in z
#endif
	AMREX_D_TERM(hydroFluxFunction<FluxDir::X1>(primVar.const_array(), consVar, x1Flux,
					x1Flat.array(), x2Flat.array(), x3Flat.array(), indexRange, nvars);
		     , hydroFluxFunction<FluxDir::X2>(primVar.const_array(), consVar, x2Flux,
					x1Flat.array(), x2Flat.array(), x3Flat.array(), indexRange, nvars);
		     , hydroFluxFunction<FluxDir::X3>(primVar.const_array(), consVar, x3Flux,
					x1Flat.array(), x2Flat.array(), x3Flat.array(), indexRange, nvars); )

	return {AMREX_D_DECL(std::move(x1Flux), std::move(x2Flux), std::move(x3Flux))};
}

template <typename problem_t>
template <FluxDir DIR>
void RadhydroSimulation<problem_t>::hydroFluxFunction(
    amrex::Array4<const amrex::Real> const &primVar,
	amrex::Array4<const amrex::Real> const &consVar,
	amrex::FArrayBox &x1Flux,
	amrex::Array4<const amrex::Real> const &x1Flat,
	amrex::Array4<const amrex::Real> const &x2Flat,
	amrex::Array4<const amrex::Real> const &x3Flat,
    const amrex::Box &indexRange, const int nvars)
{
	int dir = 0;
	if constexpr (DIR == FluxDir::X1) {
		dir = 0;
	} else if constexpr (DIR == FluxDir::X2) {
		dir = 1;
	} else if constexpr (DIR == FluxDir::X3) {
		dir = 2;
	}

	// N.B.: A one-zone layer around the cells must be fully reconstructed for PPM.
	amrex::Box const &reconstructRange = amrex::grow(indexRange, 1);
	amrex::Box const &x1ReconstructRange = amrex::surroundingNodes(reconstructRange, dir);
	amrex::Box const &x1FluxRange = amrex::surroundingNodes(indexRange, dir);

	amrex::FArrayBox x1LeftState(x1ReconstructRange, nvars, amrex::The_Async_Arena());
	amrex::FArrayBox x1RightState(x1ReconstructRange, nvars, amrex::The_Async_Arena());

	if (reconstructionOrder_ == 3) {
		// mixed interface/cell-centered kernel
		HydroSystem<problem_t>::template ReconstructStatesPPM<DIR>(
			primVar, x1LeftState.array(), x1RightState.array(), reconstructRange,
			x1ReconstructRange, nvars);
	} else if (reconstructionOrder_ == 2) {
		// interface-centered kernel
		HydroSystem<problem_t>::template ReconstructStatesPLM<DIR>(
			primVar, x1LeftState.array(), x1RightState.array(),
			x1ReconstructRange, nvars);
	} else if (reconstructionOrder_ == 1) {
		// interface-centered kernel
		HydroSystem<problem_t>::template ReconstructStatesConstant<DIR>(
			primVar, x1LeftState.array(), x1RightState.array(),
			x1ReconstructRange, nvars);
	} else {
		amrex::Abort("Invalid reconstruction order specified!");
	}

	// cell-centered kernel
	HydroSystem<problem_t>::template FlattenShocks<DIR>(
	    primVar, x1Flat, x2Flat, x3Flat, x1LeftState.array(), x1RightState.array(),
	    reconstructRange, nvars);

	// interface-centered kernel
	HydroSystem<problem_t>::template ComputeFluxes<DIR>(
	    x1Flux.array(), x1LeftState.array(), x1RightState.array(),
		primVar, x1FluxRange);
}

template <typename problem_t>
auto RadhydroSimulation<problem_t>::computeFOHydroFluxes(
    amrex::Array4<const amrex::Real> const &consVar, const amrex::Box &indexRange, const int nvars)
    -> std::array<amrex::FArrayBox, AMREX_SPACEDIM>
{
	BL_PROFILE("RadhydroSimulation::computeFOHydroFluxes()");

	// convert conserved to primitive variables
	amrex::Box const &ghostRange = amrex::grow(indexRange, nghost_);
	amrex::FArrayBox primVar(ghostRange, nvars, amrex::The_Async_Arena());
	HydroSystem<problem_t>::ConservedToPrimitive(consVar, primVar.array(), ghostRange);

	// compute flux functions
	amrex::Box const &x1FluxRange = amrex::surroundingNodes(indexRange, 0);
	amrex::FArrayBox x1Flux(x1FluxRange, nvars, amrex::The_Async_Arena()); // node-centered in x
#if (AMREX_SPACEDIM >= 2)
	amrex::Box const &x2FluxRange = amrex::surroundingNodes(indexRange, 1);
	amrex::FArrayBox x2Flux(x2FluxRange, nvars, amrex::The_Async_Arena()); // node-centered in y
#endif
#if (AMREX_SPACEDIM == 3)
	amrex::Box const &x3FluxRange = amrex::surroundingNodes(indexRange, 2);
	amrex::FArrayBox x3Flux(x3FluxRange, nvars, amrex::The_Async_Arena()); // node-centered in z
#endif
	AMREX_D_TERM(hydroFOFluxFunction<FluxDir::X1>(primVar.const_array(), consVar, x1Flux, indexRange, nvars);
		       , hydroFOFluxFunction<FluxDir::X2>(primVar.const_array(), consVar, x2Flux, indexRange, nvars);
		       , hydroFOFluxFunction<FluxDir::X3>(primVar.const_array(), consVar, x3Flux, indexRange, nvars); )

	return {AMREX_D_DECL(std::move(x1Flux), std::move(x2Flux), std::move(x3Flux))};
}

template <typename problem_t>
template <FluxDir DIR>
void RadhydroSimulation<problem_t>::hydroFOFluxFunction(
    amrex::Array4<const amrex::Real> const &primVar,
    amrex::Array4<const amrex::Real> const &consVar,
	amrex::FArrayBox &x1Flux,
    const amrex::Box &indexRange, const int nvars)
{
	int dir = 0;
	if constexpr (DIR == FluxDir::X1) {
		dir = 0;
	} else if constexpr (DIR == FluxDir::X2) {
		dir = 1;
	} else if constexpr (DIR == FluxDir::X3) {
		dir = 2;
	}

	amrex::Box const &reconstructRange = amrex::grow(indexRange, 1);
	amrex::Box const &x1ReconstructRange = amrex::surroundingNodes(reconstructRange, dir);
	amrex::Box const &x1FluxRange = amrex::surroundingNodes(indexRange, dir);

	amrex::FArrayBox x1LeftState(x1ReconstructRange, nvars, amrex::The_Async_Arena());
	amrex::FArrayBox x1RightState(x1ReconstructRange, nvars, amrex::The_Async_Arena());

	// interface-centered kernel
	HydroSystem<problem_t>::template ReconstructStatesConstant<DIR>(
			primVar, x1LeftState.array(), x1RightState.array(),
			x1ReconstructRange, nvars);

	// interface-centered kernel
	HydroSystem<problem_t>::template ComputeFluxes<DIR>(
	    x1Flux.array(), x1LeftState.array(), x1RightState.array(),
		primVar, x1FluxRange);
}

template <typename problem_t>
void RadhydroSimulation<problem_t>::swapRadiationState(amrex::MultiFab &stateOld, amrex::MultiFab const &stateNew)
{
	// copy radiation state variables from stateNew to stateOld
	amrex::MultiFab::Copy(stateOld, stateNew, nstartHyperbolic_, nstartHyperbolic_, ncompHyperbolic_, 0);
}

template <typename problem_t>
void RadhydroSimulation<problem_t>::subcycleRadiationAtLevel(int lev, amrex::Real time,
							     amrex::Real dt_lev_hydro,
							     amrex::YAFluxRegister *fr_as_crse,
							     amrex::YAFluxRegister *fr_as_fine)
{
	// compute radiation timestep
	int nsubSteps = 0;
	amrex::Real dt_radiation = NAN;

	if (Physics_Traits<problem_t>::is_hydro_enabled && !(constantDt_ > 0.)) {
		// adjust to get integer number of substeps
		nsubSteps = computeNumberOfRadiationSubsteps(lev, dt_lev_hydro);
		dt_radiation = dt_lev_hydro / static_cast<double>(nsubSteps);
	} else { // no hydro, or using constant dt (this is necessary for radiation test problems)
		dt_radiation = dt_lev_hydro;
		nsubSteps = 1;
	}

	if (Verbose() != 0) {
		amrex::Print() << "\tRadiation substeps: " << nsubSteps << "\tdt: " << dt_radiation
			       << "\n";
	}
	AMREX_ALWAYS_ASSERT(nsubSteps >= 1);
	AMREX_ALWAYS_ASSERT(nsubSteps <= (maxSubsteps_+1));
	AMREX_ALWAYS_ASSERT(dt_radiation > 0.0);

	// perform subcycle
	auto const &dx = geom[lev].CellSizeArray();
	amrex::Real time_subcycle = time;
	for (int i = 0; i < nsubSteps; ++i) {
		if (i > 0) {
			// since we are starting a new substep, we need to copy radiation state from
			// 	new state vector to old state vector
			// (this is not necessary for the i=0 substep because we have already swapped
			//  the full hydro+radiation state vectors at the beginning of the level advance)
			swapRadiationState(state_old_[lev], state_new_[lev]);
		}

		// advance hyperbolic radiation subsystem starting from state_old_ to state_new_
		advanceRadiationSubstepAtLevel(lev, time_subcycle, dt_radiation, i, nsubSteps,
							  fr_as_crse, fr_as_fine);

		// new radiation state is stored in state_new_
		// new hydro state is stored in state_new_ (always the case during radiation update)

		// matter-radiation exchange source terms
		for (amrex::MFIter iter(state_new_[lev]); iter.isValid(); ++iter) {
			const amrex::Box &indexRange = iter.validbox();
			auto const &stateNew = state_new_[lev].array(iter);
			auto const &prob_lo = geom[lev].ProbLoArray();
			auto const &prob_hi = geom[lev].ProbHiArray();
			// update state_new_[lev] in place (updates both radiation and hydro vars)
			operatorSplitSourceTerms(stateNew, indexRange, time_subcycle, dt_radiation, 
									 dx, prob_lo, prob_hi);
		}

		// new hydro+radiation state is stored in state_new_

		// update 'time_subcycle'
		time_subcycle += dt_radiation;

		// update cell update counter
		radiationCellUpdates_ += CountCells(lev); // keep track of number of cell updates
	}
}

template <typename problem_t>
void RadhydroSimulation<problem_t>::advanceRadiationSubstepAtLevel(
    int lev, amrex::Real time, amrex::Real dt_radiation, int const iter_count, int const /*nsubsteps*/,
	amrex::YAFluxRegister *fr_as_crse, amrex::YAFluxRegister *fr_as_fine)
{
	if (Verbose()) {
		amrex::Print() << "\tsubstep " << iter_count << " t = " << time << std::endl;
	}

	// get cell sizes
	auto const &dx = geom[lev].CellSizeArray();

	// We use the RK2-SSP method here. It needs two registers: one to store the old timestep,
	// and another to store the intermediate stage (which is reused for the final stage).

	// update ghost zones [old timestep]
	fillBoundaryConditions(state_old_[lev], state_old_[lev], lev, time);

	// advance all grids on local processor (Stage 1 of integrator)
	for (amrex::MFIter iter(state_new_[lev]); iter.isValid(); ++iter) {
		const amrex::Box &indexRange = iter.validbox();
		auto const &stateOld = state_old_[lev].const_array(iter);
		auto const &stateNew = state_new_[lev].array(iter);
		auto [fluxArrays, fluxDiffusiveArrays] =
			computeRadiationFluxes(stateOld, indexRange, ncompHyperbolic_, dx);

		// Stage 1 of RK2-SSP
		RadSystem<problem_t>::PredictStep(
			stateOld, stateNew,
			{AMREX_D_DECL(fluxArrays[0].array(), fluxArrays[1].array(),
				fluxArrays[2].array())},
			{AMREX_D_DECL(fluxDiffusiveArrays[0].const_array(),
				fluxDiffusiveArrays[1].const_array(),
				fluxDiffusiveArrays[2].const_array())},
			dt_radiation, dx, indexRange, ncompHyperbolic_);

		if (do_reflux) {
			// increment flux registers
			// WARNING: as written, diffusive flux correction is not compatible with reflux!!
			auto expandedFluxes =
				expandFluxArrays(fluxArrays, nstartHyperbolic_, state_new_[lev].nComp());
			incrementFluxRegisters(iter, fr_as_crse, fr_as_fine, expandedFluxes, lev,
						0.5 * dt_radiation);
		}
	}

	// update ghost zones [intermediate stage stored in state_new_]
	fillBoundaryConditions(state_new_[lev], state_new_[lev], lev, time + dt_radiation);

	// advance all grids on local processor (Stage 2 of integrator)
	for (amrex::MFIter iter(state_new_[lev]); iter.isValid(); ++iter) {
		const amrex::Box &indexRange = iter.validbox();
		auto const &stateOld = state_old_[lev].const_array(iter);
		auto const &stateInter = state_new_[lev].const_array(iter);
		auto const &stateNew = state_new_[lev].array(iter);
		auto [fluxArrays, fluxDiffusiveArrays] =
			computeRadiationFluxes(stateInter, indexRange, ncompHyperbolic_, dx);

		// Stage 2 of RK2-SSP
		RadSystem<problem_t>::AddFluxesRK2(
			stateNew, stateOld, stateInter,
			{AMREX_D_DECL(fluxArrays[0].array(), fluxArrays[1].array(),
				fluxArrays[2].array())},
			{AMREX_D_DECL(fluxDiffusiveArrays[0].const_array(),
				fluxDiffusiveArrays[1].const_array(),
				fluxDiffusiveArrays[2].const_array())},
			dt_radiation, dx, indexRange, ncompHyperbolic_);

		if (do_reflux) {
			// increment flux registers
			// WARNING: as written, diffusive flux correction is not compatible with reflux!!
			auto expandedFluxes =
				expandFluxArrays(fluxArrays, nstartHyperbolic_, state_new_[lev].nComp());
			incrementFluxRegisters(iter, fr_as_crse, fr_as_fine, expandedFluxes, lev,
						0.5 * dt_radiation);
		}
	}
}

template <typename problem_t>
void RadhydroSimulation<problem_t>::operatorSplitSourceTerms(
    amrex::Array4<amrex::Real> const &stateNew, const amrex::Box &indexRange, 
	const amrex::Real time, const double dt,
	amrex::GpuArray<amrex::Real, AMREX_SPACEDIM> const &dx,
	amrex::GpuArray<amrex::Real, AMREX_SPACEDIM> const &prob_lo,
	amrex::GpuArray<amrex::Real, AMREX_SPACEDIM> const &prob_hi)
{
	amrex::FArrayBox radEnergySource(indexRange, 1,
					 amrex::The_Async_Arena()); // cell-centered scalar
	amrex::FArrayBox advectionFluxes(indexRange, 3,
					 amrex::The_Async_Arena()); // cell-centered vector

	radEnergySource.setVal<amrex::RunOn::Device>(0.);
	advectionFluxes.setVal<amrex::RunOn::Device>(0.);

	// cell-centered radiation energy source
	RadSystem<problem_t>::SetRadEnergySource(radEnergySource.array(), indexRange,
						 dx, prob_lo, prob_hi, time + dt);

	// cell-centered source terms
	RadSystem<problem_t>::AddSourceTerms(stateNew, radEnergySource.const_array(),
					     advectionFluxes.const_array(), indexRange, dt);
}

template <typename problem_t>
auto RadhydroSimulation<problem_t>::computeRadiationFluxes(
    amrex::Array4<const amrex::Real> const &consVar, const amrex::Box &indexRange, const int nvars,
    amrex::GpuArray<amrex::Real, AMREX_SPACEDIM> dx)
    -> std::tuple<std::array<amrex::FArrayBox, AMREX_SPACEDIM>,
		  std::array<amrex::FArrayBox, AMREX_SPACEDIM>>
{
	amrex::Box const &x1FluxRange = amrex::surroundingNodes(indexRange, 0);
	amrex::FArrayBox x1Flux(x1FluxRange, nvars, amrex::The_Async_Arena()); // node-centered in x
	amrex::FArrayBox x1FluxDiffusive(x1FluxRange, nvars, amrex::The_Async_Arena());
#if (AMREX_SPACEDIM >= 2)
	amrex::Box const &x2FluxRange = amrex::surroundingNodes(indexRange, 1);
	amrex::FArrayBox x2Flux(x2FluxRange, nvars, amrex::The_Async_Arena()); // node-centered in y
	amrex::FArrayBox x2FluxDiffusive(x2FluxRange, nvars, amrex::The_Async_Arena());
#endif
#if (AMREX_SPACEDIM == 3)
	amrex::Box const &x3FluxRange = amrex::surroundingNodes(indexRange, 2);
	amrex::FArrayBox x3Flux(x3FluxRange, nvars, amrex::The_Async_Arena()); // node-centered in z
	amrex::FArrayBox x3FluxDiffusive(x3FluxRange, nvars, amrex::The_Async_Arena());
#endif

	AMREX_D_TERM(
	    fluxFunction<FluxDir::X1>(consVar, x1Flux, x1FluxDiffusive, indexRange, nvars, dx);
	    , fluxFunction<FluxDir::X2>(consVar, x2Flux, x2FluxDiffusive, indexRange, nvars, dx);
	    , fluxFunction<FluxDir::X3>(consVar, x3Flux, x3FluxDiffusive, indexRange, nvars, dx);)

	std::array<amrex::FArrayBox, AMREX_SPACEDIM> fluxArrays = {
	    AMREX_D_DECL(std::move(x1Flux), std::move(x2Flux), std::move(x3Flux))};
	std::array<amrex::FArrayBox, AMREX_SPACEDIM> fluxDiffusiveArrays{AMREX_D_DECL(
	    std::move(x1FluxDiffusive), std::move(x2FluxDiffusive), std::move(x3FluxDiffusive))};

	return std::make_tuple(std::move(fluxArrays), std::move(fluxDiffusiveArrays));
}

template <typename problem_t>
template <FluxDir DIR>
void RadhydroSimulation<problem_t>::fluxFunction(amrex::Array4<const amrex::Real> const &consState,
						 amrex::FArrayBox &x1Flux,
						 amrex::FArrayBox &x1FluxDiffusive,
						 const amrex::Box &indexRange, const int nvars,
						 amrex::GpuArray<amrex::Real, AMREX_SPACEDIM> dx)
{
	int dir = 0;
	if constexpr (DIR == FluxDir::X1) {
		dir = 0;
	} else if constexpr (DIR == FluxDir::X2) {
		dir = 1;
	} else if constexpr (DIR == FluxDir::X3) {
		dir = 2;
	}

	// extend box to include ghost zones
	amrex::Box const &ghostRange = amrex::grow(indexRange, nghost_);
	// N.B.: A one-zone layer around the cells must be fully reconstructed in order for PPM to
	// work.
	amrex::Box const &reconstructRange = amrex::grow(indexRange, 1);
	amrex::Box const &x1ReconstructRange = amrex::surroundingNodes(reconstructRange, dir);

	amrex::FArrayBox primVar(ghostRange, nvars, amrex::The_Async_Arena());
	amrex::FArrayBox x1LeftState(x1ReconstructRange, nvars, amrex::The_Async_Arena());
	amrex::FArrayBox x1RightState(x1ReconstructRange, nvars, amrex::The_Async_Arena());

	// cell-centered kernel
	RadSystem<problem_t>::ConservedToPrimitive(consState, primVar.array(), ghostRange);

	if (radiationReconstructionOrder_ == 3) {
		// mixed interface/cell-centered kernel
		RadSystem<problem_t>::template ReconstructStatesPPM<DIR>(
	    	primVar.array(), x1LeftState.array(), x1RightState.array(), reconstructRange,
	    	x1ReconstructRange, nvars);
	} else if (radiationReconstructionOrder_ == 2) {
		// PLM and donor cell are interface-centered kernels
		RadSystem<problem_t>::template ReconstructStatesPLM<DIR>(
	    	primVar.array(), x1LeftState.array(), x1RightState.array(), x1ReconstructRange, nvars);
	} else if (radiationReconstructionOrder_ == 1) {
		RadSystem<problem_t>::template ReconstructStatesConstant<DIR>(
			primVar.array(), x1LeftState.array(), x1RightState.array(), x1ReconstructRange,
			nvars);
	} else {
		amrex::Abort("Invalid reconstruction order for radiation variables! Aborting...");
	}

	// interface-centered kernel
	amrex::Box const &x1FluxRange = amrex::surroundingNodes(indexRange, dir);
	RadSystem<problem_t>::template ComputeFluxes<DIR>(x1Flux.array(), x1FluxDiffusive.array(),
							  x1LeftState.array(), x1RightState.array(),
							  x1FluxRange, consState,
							  dx); // watch out for argument order!!
}

#endif // RADIATION_SIMULATION_HPP_<|MERGE_RESOLUTION|>--- conflicted
+++ resolved
@@ -106,7 +106,6 @@
 
 	// member functions
 
-<<<<<<< HEAD
 	explicit RadhydroSimulation(amrex::Vector<amrex::BCRec> &boundaryConditions)
 	    : AMRSimulation<problem_t>(boundaryConditions) {
     // add hydro state variables
@@ -128,35 +127,13 @@
       componentNames_.insert(componentNames_.end(), radNames.begin(), radNames.end());
       ncomp_ += radNames.size();
     }
+
+    // read in runtime parameters
+		readParmParse();
 	}
 
 	[[nodiscard]] static auto getScalarVariableNames() -> std::vector<std::string>;
-=======
-	explicit RadhydroSimulation(amrex::Vector<amrex::BCRec> &boundaryConditions,
-		bool allocateRadVars = true)
-	    : AMRSimulation<problem_t>(boundaryConditions, getNumVars(allocateRadVars))
-	{
-		// set component names used in the state multifabs
-		std::vector<std::string> hydroNames = {"gasDensity", "x-GasMomentum", "y-GasMomentum",
-				   							   "z-GasMomentum", "gasEnergy", "gasInternalEnergy"};
-		std::vector<std::string> radNames = {"radEnergy", "x-RadFlux", "y-RadFlux", "z-RadFlux"};
-		std::vector<std::string> scalarNames = getScalarVariableNames();
-
-		componentNames_.insert(componentNames_.end(), hydroNames.begin(), hydroNames.end());
-		componentNames_.insert(componentNames_.end(), scalarNames.begin(), scalarNames.end());
-		
-		if (allocateRadVars) {
-			componentNames_.insert(componentNames_.end(), radNames.begin(), radNames.end());
-		}
-
-		// read in runtime parameters
-		readParmParse();
-	}
-
-	[[nodiscard]] static auto getScalarVariableNames() -> std::vector<std::string>;
-	[[nodiscard]] static auto getNumVars(bool allocateRadVars) -> int;
 	void readParmParse();
->>>>>>> e7c6e606
 
 	void checkHydroStates(amrex::MultiFab &mf, char const *file, int line);
 	void computeMaxSignalLocal(int level) override;
@@ -266,22 +243,6 @@
 }
 
 template <typename problem_t>
-<<<<<<< HEAD
-=======
-auto RadhydroSimulation<problem_t>::getNumVars(bool allocateRadVars) -> int {
-	// return the number of cell-centered variables to be allocated
-	// in the state_new_ and state_old_ multifabs
-
-	int nvars = 0;
-	if (allocateRadVars) {
-		nvars = RadSystem<problem_t>::nvar_; // includes hydro vars
-	} else {
-		nvars = HydroSystem<problem_t>::nvar_; // includes hydro + scalars only
-	}
-	return nvars;
-}
-
-template <typename problem_t>
 void RadhydroSimulation<problem_t>::readParmParse() {
 	// set hydro runtime parameters
 	{
@@ -299,7 +260,6 @@
 }
 
 template <typename problem_t>
->>>>>>> e7c6e606
 auto RadhydroSimulation<problem_t>::computeNumberOfRadiationSubsteps(int lev, amrex::Real dt_lev_hydro) -> int
 {
 	// compute radiation timestep
