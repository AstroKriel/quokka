--- conflicted
+++ resolved
@@ -164,11 +164,7 @@
 	const double Egas = RadSystem<SuOlsonProblemCgs>::ComputeEgasFromTgas(rho0, T_initial);
 	consVar(i, j, k, RadSystem<SuOlsonProblemCgs>::gasEnergy_index) = Egas;
 	consVar(i, j, k, RadSystem<SuOlsonProblemCgs>::gasDensity_index) = rho0;
-<<<<<<< HEAD
-  consVar(i, j, k, RadSystem<SuOlsonProblemCgs>::gasInternalEnergy_index) = 0.;
-=======
   consVar(i, j, k, RadSystem<SuOlsonProblemCgs>::gasInternalEnergy_index) = Egas;
->>>>>>> d62c19ca
 	consVar(i, j, k, RadSystem<SuOlsonProblemCgs>::x1GasMomentum_index) = 0.;
 	consVar(i, j, k, RadSystem<SuOlsonProblemCgs>::x2GasMomentum_index) = 0.;
 	consVar(i, j, k, RadSystem<SuOlsonProblemCgs>::x3GasMomentum_index) = 0.;
@@ -192,11 +188,7 @@
 
 			state(i, j, k, RadSystem<SuOlsonProblemCgs>::gasDensity_index) = rho0;
 			state(i, j, k, RadSystem<SuOlsonProblemCgs>::gasEnergy_index) = Egas;
-<<<<<<< HEAD
-      state(i, j, k, RadSystem<SuOlsonProblemCgs>::gasInternalEnergy_index) = 0.;
-=======
       state(i, j, k, RadSystem<SuOlsonProblemCgs>::gasInternalEnergy_index) = Egas;
->>>>>>> d62c19ca
 			state(i, j, k, RadSystem<SuOlsonProblemCgs>::x1GasMomentum_index) = 0.;
 			state(i, j, k, RadSystem<SuOlsonProblemCgs>::x2GasMomentum_index) = 0.;
 			state(i, j, k, RadSystem<SuOlsonProblemCgs>::x3GasMomentum_index) = 0.;
