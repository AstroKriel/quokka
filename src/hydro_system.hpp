--- conflicted
+++ resolved
@@ -42,13 +42,9 @@
 	static constexpr bool reconstruct_eint = true;
 };
 
-<<<<<<< HEAD
 enum class RiemannSolver {
 	HLLC, LLF, HLLD
 };
-=======
-enum class RiemannSolver { HLLC, LLF };
->>>>>>> bd9046b6
 
 /// Class for the Euler equations of inviscid hydrodynamics
 ///
