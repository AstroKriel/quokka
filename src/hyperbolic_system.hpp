--- conflicted
+++ resolved
@@ -44,7 +44,6 @@
 template <typename problem_t> class HyperbolicSystem
 {
       public:
-<<<<<<< HEAD
   template <SlopeLimiter limiter>
   AMREX_GPU_HOST_DEVICE static auto SlopeFunc(amrex::Real x, amrex::Real y) -> amrex::Real {
     static_assert(limiter == SlopeLimiter::minmod || limiter == SlopeLimiter::MC, "Invalid slope limiter specified.");
@@ -52,19 +51,6 @@
     if constexpr (limiter == SlopeLimiter::MC) { return MC(x, y); }
   }
   
-=======
-	template <SlopeLimiter limiter> static auto SlopeFunc(amrex::Real x, amrex::Real y) -> amrex::Real
-	{
-		if (limiter == SlopeLimiter::minmod) {
-			return minmod(x, y);
-		}
-		if (limiter == SlopeLimiter::MC) {
-			return MC(x, y);
-		}
-		throw std::invalid_argument("Invalid slope limiter specified.");
-	}
-
->>>>>>> 1662d738
 	[[nodiscard]] AMREX_GPU_HOST_DEVICE AMREX_FORCE_INLINE static auto MC(double a, double b) -> double
 	{
 		return 0.5 * (sgn(a) + sgn(b)) * std::min(0.5 * std::abs(a + b), std::min(2.0 * std::abs(a), 2.0 * std::abs(b)));
