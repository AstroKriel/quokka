--- conflicted
+++ resolved
@@ -198,11 +198,7 @@
 		// extrapolated/outflow boundary for gas variables
 		consVar(i, j, k, RadSystem<TophatProblem>::gasEnergy_index) = Egas;
 		consVar(i, j, k, RadSystem<TophatProblem>::gasDensity_index) = rho;
-<<<<<<< HEAD
-    consVar(i, j, k, RadSystem<TophatProblem>::gasInternalEnergy_index) = 0.;
-=======
     consVar(i, j, k, RadSystem<TophatProblem>::gasInternalEnergy_index) = Egas - (px*px + py*py + pz*pz)/(2*rho);
->>>>>>> d62c19ca
 		consVar(i, j, k, RadSystem<TophatProblem>::x1GasMomentum_index) = px;
 		consVar(i, j, k, RadSystem<TophatProblem>::x2GasMomentum_index) = py;
 		consVar(i, j, k, RadSystem<TophatProblem>::x3GasMomentum_index) = pz;
@@ -248,11 +244,7 @@
 
 			state(i, j, k, RadSystem<TophatProblem>::gasEnergy_index) = Egas;
 			state(i, j, k, RadSystem<TophatProblem>::gasDensity_index) = rho;
-<<<<<<< HEAD
-      state(i, j, k, RadSystem<TophatProblem>::gasInternalEnergy_index) = 0.;
-=======
       state(i, j, k, RadSystem<TophatProblem>::gasInternalEnergy_index) = Egas;
->>>>>>> d62c19ca
 			state(i, j, k, RadSystem<TophatProblem>::x1GasMomentum_index) = 0.;
 			state(i, j, k, RadSystem<TophatProblem>::x2GasMomentum_index) = 0.;
 			state(i, j, k, RadSystem<TophatProblem>::x3GasMomentum_index) = 0.;
